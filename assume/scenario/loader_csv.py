# SPDX-FileCopyrightText: ASSUME Developers
#
# SPDX-License-Identifier: AGPL-3.0-or-later

import logging
from collections import defaultdict
from datetime import datetime, timedelta
from pathlib import Path
from typing import Optional

import dateutil.rrule as rr
import numpy as np
import pandas as pd
import yaml
from tqdm import tqdm

from assume.common.base import LearningConfig
from assume.common.exceptions import AssumeException
from assume.common.forecasts import CsvForecaster, Forecaster
from assume.common.market_objects import MarketConfig, MarketProduct
from assume.world import World

logger = logging.getLogger(__name__)

freq_map = {
    "h": rr.HOURLY,
    "m": rr.MINUTELY,
    "d": rr.DAILY,
    "w": rr.WEEKLY,
}


def load_file(
    path: str,
    config: dict,
    file_name: str,
    index: Optional[pd.DatetimeIndex] = None,
) -> pd.DataFrame:
    """
    Loads a csv file from the given path and returns a dataframe.

    The config file is used to check if the file name is specified in the config file,
    otherwise defaults to the file name.

    If the index is specified, the dataframe is resampled to the index, if possible. If not, None is returned.

    Args:
        path (str): The path to the csv file.
        config (dict): The config file containing file mappings.
        file_name (str): The name of the csv file.
        index (pd.DatetimeIndex, optional): The index of the dataframe. Defaults to None.

    Returns:
        pandas.DataFrame: The dataframe containing the loaded data.

    Raises:
        FileNotFoundError: If the specified file is not found, returns None.
    """
    df = None

    if file_name in config:
        file_path = f"{path}/{config[file_name]}"
    else:
        file_path = f"{path}/{file_name}.csv"

    try:
        df = pd.read_csv(
            file_path,
            index_col=0,
            encoding="utf-8",
            na_values=["n.a.", "None", "-", "none", "nan"],
            parse_dates=index is not None,
        )

        for col in df:
            # check if the column is of dtype int
            if df[col].dtype == "int":
                # convert the column to float
                df[col] = df[col].astype(float)

        if index is not None:
            if len(df.index) == 1:
                return df

            if len(df.index) != len(index) and not isinstance(
                df.index, pd.DatetimeIndex
            ):
                logger.warning(
                    f"{file_name}: simulation time line does not match length of dataframe and index is not a datetimeindex. Returning None."
                )
                return None

            df.index.freq = df.index.inferred_freq

            if len(df.index) < len(index) and df.index.freq == index.freq:
                logger.warning(
                    f"{file_name}: simulation time line is longer than length of the dataframe. Returning None."
                )
                return None

            if df.index.freq < index.freq:
                df = df.resample(index.freq).mean()
                logger.info(f"Downsampling {file_name} successful.")

            elif df.index.freq > index.freq or len(df.index) < len(index):
                logger.warning("Upsampling not implemented yet. Returning None.")
                return None

            df = df.loc[index]

        return df

    except FileNotFoundError:
        logger.info(f"{file_name} not found. Returning None")
        return None


def convert_to_rrule_freq(string: str) -> tuple[int, int]:
    """
    Convert a string to a rrule frequency and interval.

    Args:
        string (str): The string to be converted. Should be in the format of "1h" or "1d" or "1w".

    Returns:
        tuple[int, int]: The rrule frequency and interval.
    """
    freq = freq_map[string[-1]]
    interval = int(string[:-1])
    return freq, interval


def replace_paths(config: dict, inputs_path: str):
    """
    This function replaces all config items which end with "_path"
    to one starting with the given inputs_path.
    So that paths in the config are relative to the inputs_path where the config is read from.

    Args:
        config (dict): the config dict read from yaml
        inputs_path (str): the base path from the config

    Returns:
        dict: the adjusted config dict
    """

    if isinstance(config, dict):
        for key, value in config.items():
            if isinstance(value, (dict, list)):
                config[key] = replace_paths(value, inputs_path)
            elif isinstance(key, str) and key.endswith("_path"):
                if not value.startswith(inputs_path):
                    config[key] = inputs_path + "/" + value
    elif isinstance(config, list):
        for i, item in enumerate(config):
            config[i] = replace_paths(item, inputs_path)
    return config


def make_market_config(
    id: str,
    market_params: dict,
    world_start: datetime,
    world_end: datetime,
) -> MarketConfig:
    """
    Create a market config from a given dictionary.

    Args:
    id (str): The id of the market.
    market_params (dict): The market parameters.
    world_start (datetime.datetime): The start time of the world.
    world_end (datetime.datetime): The end time of the world.

    Returns:
    MarketConfig: The market config.
    """
    freq, interval = convert_to_rrule_freq(market_params["opening_frequency"])
    start = market_params.get("start_date")
    end = market_params.get("end_date")
    if start:
        start = pd.Timestamp(start)
    if end:
        end = pd.Timestamp(end)
    start = start or world_start
    end = end or world_end

    market_products = [
        MarketProduct(
            duration=pd.Timedelta(product["duration"]),
            count=product["count"],
            first_delivery=pd.Timedelta(product["first_delivery"]),
        )
        for product in market_params["products"]
    ]
    market_config = MarketConfig(
        market_id=id,
        market_products=market_products,
        product_type=market_params.get("product_type", "energy"),
        opening_hours=rr.rrule(
            freq=freq,
            interval=interval,
            dtstart=start,
            until=end,
            cache=True,
        ),
        opening_duration=pd.Timedelta(market_params["opening_duration"]),
        market_mechanism=market_params["market_mechanism"],
        maximum_bid_volume=market_params.get("maximum_bid_volume", 1e6),
        maximum_bid_price=market_params.get("maximum_bid_price", 3000),
        minimum_bid_price=market_params.get("minimum_bid_price", -3000),
        maximum_gradient=market_params.get("max_gradient"),
        volume_unit=market_params.get("volume_unit", "MW"),
        volume_tick=market_params.get("volume_tick"),
        price_unit=market_params.get("price_unit", "€/MWh"),
        price_tick=market_params.get("price_tick"),
        additional_fields=market_params.get("additional_fields", []),
        supports_get_unmatched=market_params.get("supports_get_unmatched", False),
        param_dict=market_params.get("param_dict", {}),
    )

    return market_config


def read_grid(network_path: str | Path) -> dict[str, pd.DataFrame]:
    network_path = Path(network_path)
    buses = pd.read_csv(network_path / "buses.csv", index_col=0)
    lines = pd.read_csv(network_path / "lines.csv", index_col=0)
    generators = pd.read_csv(network_path / "powerplant_units.csv", index_col=0)
    loads = pd.read_csv(network_path / "demand_units.csv", index_col=0)

    return {
        "buses": buses,
        "lines": lines,
        "generators": generators,
        "loads": loads,
    }


def add_units(
    units_df: pd.DataFrame,
    unit_type: str,
    world: World,
    forecaster: Forecaster,
) -> None:
    """
    Add units to the world from a given dataframe.
    The callback is used to adjust unit_params depending on the unit_type, before adding the unit to the world.

    Args:
        units_df (pandas.DataFrame): The dataframe containing the units.
        unit_type (str): The type of the unit.
        world (World): The world to which the units will be added.
        forecaster (Forecaster): The forecaster used for adding the units.
    """
    if units_df is None:
        return

    logger.info(f"Adding {unit_type} units")

    units_df = units_df.fillna(0)
    for unit_name, unit_params in units_df.iterrows():
        bidding_strategies = {
            key.split("bidding_")[1]: unit_params[key]
            for key in unit_params.keys()
            if key.startswith("bidding_")
        }
        unit_params["bidding_strategies"] = bidding_strategies
        operator_id = unit_params["unit_operator"]
        del unit_params["unit_operator"]
        world.add_unit(
            id=unit_name,
            unit_type=unit_type,
            unit_operator_id=operator_id,
            unit_params=unit_params,
            forecaster=forecaster,
        )


async def load_scenario_folder_async(
    world: World,
    inputs_path: str,
    scenario: str,
    study_case: str,
    perform_evaluation: bool = False,
    terminate_learning: bool = False,
    episode: int = 0,
    eval_episode: int = 0,
) -> None:
    """
    Load a scenario from a given path.

    This function loads a scenario within a specified study case from a given path, setting up the world environment for simulation and learning.

    Args:
        world (World): An instance of the World class representing the simulation environment.
        inputs_path (str): The path to the folder containing input files necessary for the scenario.
        scenario (str): The name of the scenario to be loaded.
        study_case (str): The specific study case within the scenario to be loaded.
        perform_evaluation (bool, optional): A flag indicating whether evaluation should be performed. Defaults to False.
        episode (int, optional): The episode number for learning. Defaults to 0.
        eval_episode (int, optional): The episode number for evaluation. Defaults to 0.

    Raises:
        ValueError: If the specified scenario or study case is not found in the provided inputs.

    """

    # load the config file
    path = f"{inputs_path}/{scenario}"
    with open(f"{path}/config.yaml", "r") as f:
        config = yaml.safe_load(f)
    if not study_case:
        study_case = list(config.keys())[0]
    config = config[study_case]
    logger.info(f"Starting Scenario {scenario}/{study_case} from {inputs_path}")

    world.reset()

    start = pd.Timestamp(config["start_date"])
    end = pd.Timestamp(config["end_date"])

    index = pd.date_range(
        start=start,
        # end time needs to be a little ahead for forecasts
        end=end + timedelta(days=1),
        freq=config["time_step"],
    )
    # get extra parameters for bidding strategies

    # load the data from the csv files
    # tries to load all files, returns a warning if file does not exist
    # also attempts to resample the inputs if their resolution is higher than user specified time step
    logger.info("Loading input data")
    powerplant_units = load_file(
        path=path,
        config=config,
        file_name="powerplant_units",
    )

    storage_units = load_file(
        path=path,
        config=config,
        file_name="storage_units",
    )

    demand_units = load_file(
        path=path,
        config=config,
        file_name="demand_units",
    )

    if powerplant_units is None or demand_units is None:
        raise ValueError("No power plant or no demand units were provided!")

    save_frequency_hours = config.get("save_frequency_hours", 48)
    sim_id = f"{scenario}_{study_case}"

    learning_config: LearningConfig = config.get("learning_config", {})
    bidding_strategy_params = config.get("bidding_strategy_params", {})

    learning_config["learning_mode"] = config.get("learning_mode", False)
    learning_config["evaluation_mode"] = perform_evaluation

    if terminate_learning:
        learning_config["learning_mode"] = False
        learning_config["evaluation_mode"] = False

    if not learning_config.get("trained_policies_save_path"):
        learning_config[
            "trained_policies_save_path"
        ] = f"./learned_strategies/{study_case}"

    config = replace_paths(config, path)

    if learning_config.get("learning_mode", False):
        sim_id = f"{sim_id}_{episode}"

    if learning_config.get("evaluation_mode", False):
        sim_id = f"{sim_id}_eval_{eval_episode}"

    # add forecast provider
    logger.info("Adding forecast")
    forecaster = CsvForecaster(
        index=index,
        powerplants_units=powerplant_units,
        demand_units=demand_units,
        market_configs=config["markets_config"],
    )

    forecasts_df = load_file(
        path=path,
        config=config,
        file_name="forecasts_df",
        index=index,
    )
    forecaster.set_forecast(forecasts_df)

    demand_df = load_file(
        path=path,
        config=config,
        file_name="demand_df",
        index=index,
    )
    if demand_df is None:
        raise ValueError("No demand time series was provided!")
    forecaster.set_forecast(demand_df)

    cross_border_flows_df = load_file(
        path=path,
        config=config,
        file_name="cross_border_flows",
        index=index,
    )
    forecaster.set_forecast(cross_border_flows_df)

    availability = load_file(
        path=path,
        config=config,
        file_name="availability_df",
        index=index,
    )
    forecaster.set_forecast(availability, prefix="availability_")
    electricity_prices_df = load_file(
        path=path, config=config, file_name="electricity_prices", index=index
    )
    forecaster.set_forecast(electricity_prices_df)

    price_forecast_df = load_file(
        path=path, config=config, file_name="price_forecasts", index=index
    )
    forecaster.set_forecast(price_forecast_df, "price_")
    forecaster.set_forecast(
        load_file(
            path=path,
            config=config,
            file_name="fuel_prices_df",
            index=index,
        ),
        prefix="fuel_price_",
    )
    forecaster.set_forecast(
        load_file(path=path, config=config, file_name="temperature", index=index)
    )
    forecaster.calc_forecast_if_needed()
    forecaster.save_forecasts(path)

    await world.setup(
        start=start,
        end=end,
        save_frequency_hours=save_frequency_hours,
        simulation_id=sim_id,
        learning_config=learning_config,
        bidding_params=bidding_strategy_params,
        index=index,
        forecaster=forecaster,
    )

    # get the market config from the config file and add the markets
    logger.info("Adding markets")
    for market_id, market_params in config["markets_config"].items():
        market_config = make_market_config(
            id=market_id,
            market_params=market_params,
            world_start=start,
            world_end=end,
        )
        if "network_path" in market_config.param_dict.keys():
            grid_data = read_grid(market_config.param_dict["network_path"])
            market_config.param_dict["grid_data"] = grid_data

        operator_id = str(market_params["operator"])
        if operator_id not in world.market_operators:
            world.add_market_operator(id=operator_id)

        world.add_market(
            market_operator_id=operator_id,
            market_config=market_config,
        )

    # add the unit operators using unique unit operator names in the powerplants csv
    logger.info("Adding unit operators")
    all_operators = np.concatenate(
        [
            powerplant_units.unit_operator.unique(),
            demand_units.unit_operator.unique(),
        ]
    )

    if storage_units is not None:
        all_operators = np.concatenate(
            [all_operators, storage_units.unit_operator.unique()]
        )

    # add central RL unit oporator that handels all RL units
    if world.learning_mode == True and "Operator-RL" not in all_operators:
        all_operators = np.concatenate([all_operators, ["Operator-RL"]])

    for company_name in set(all_operators):
        world.add_unit_operator(id=str(company_name))

    # add the units to corresponsing unit operators
    add_units(
        units_df=powerplant_units,
        unit_type="power_plant",
        world=world,
        forecaster=forecaster,
    )

    add_units(
        units_df=storage_units,
        unit_type="storage",
        world=world,
        forecaster=forecaster,
    )

    add_units(
        units_df=demand_units,
        unit_type="demand",
        world=world,
        forecaster=forecaster,
    )

    if (
        world.learning_mode
        and world.learning_role is not None
        and len(world.learning_role.rl_strats) == 0
    ):
        raise ValueError("No RL units/strategies were provided!")


def load_scenario_folder(
    world: World,
    inputs_path: str,
    scenario: str,
    study_case: str,
    perform_evaluation: bool = False,
    terminate_learning: bool = False,
    episode: int = 1,
    eval_episode: int = 1,
):
    """
    Load a scenario from a given path.

    This function loads a scenario within a specified study case from a given path, setting up the world environment for simulation and learning.

    Args:
        world (World): An instance of the World class representing the simulation environment.
        inputs_path (str): The path to the folder containing input files necessary for the scenario.
        scenario (str): The name of the scenario to be loaded.
        study_case (str): The specific study case within the scenario to be loaded.
        perform_evaluation (bool, optional): A flag indicating whether evaluation should be performed. Defaults to False.
        episode (int, optional): The episode number for learning. Defaults to 0.
        eval_episode (int, optional): The episode number for evaluation. Defaults to 0.

    Raises:
        ValueError: If the specified scenario or study case is not found in the provided inputs.

    Example:
        >>> load_scenario_folder(
            world=world,
            inputs_path="/path/to/inputs",
            scenario="scenario_name",
            study_case="study_case_name",
            perform_evaluation=False,
            episode=1,
            eval_episode=1,
            trained_policies_save_path="",
        )

    Notes:
        - The function sets up the world environment based on the provided inputs and configuration files.
        - If `perform_evaluation` is set to True, the function performs evaluation using the specified evaluation episode number.
        - The function utilizes the specified inputs to configure the simulation environment, including market parameters, unit operators, and forecasting data.
        - After calling this function, the world environment is prepared for further simulation and analysis.

    """
    world.loop.run_until_complete(
        load_scenario_folder_async(
            world=world,
            inputs_path=inputs_path,
            scenario=scenario,
            study_case=study_case,
            perform_evaluation=perform_evaluation,
            terminate_learning=terminate_learning,
            episode=episode,
            eval_episode=eval_episode,
        )
    )


async def async_load_custom_units(
    world: World,
    inputs_path: str,
    scenario: str,
    file_name: str,
    unit_type: str,
) -> None:
    """
    Load custom units from a given path.

    This function loads custom units of a specified type from a given path within a scenario, adding them to the world environment for simulation.

    Args:
        world (World): An instance of the World class representing the simulation environment.
        inputs_path (str): The path to the folder containing input files necessary for the custom units.
        scenario (str): The name of the scenario from which the custom units are to be loaded.
        file_name (str): The name of the file containing the custom units.
        unit_type (str): The type of the custom units to be loaded.
    """
    path = f"{inputs_path}/{scenario}"

    custom_units = load_file(
        path=path,
        config={},
        file_name=file_name,
    )

    if custom_units is None:
        logger.warning(f"No {file_name} units were provided!")

    operators = custom_units.unit_operator.unique()
    for operator in operators:
        if operator not in world.unit_operators:
            world.add_unit_operator(id=str(operator))

    add_units(
        units_df=custom_units,
        unit_type=unit_type,
        world=world,
        forecaster=world.forecaster,
    )


def load_custom_units(
    world: World,
    inputs_path: str,
    scenario: str,
    file_name: str,
    unit_type: str,
) -> None:
    """
    Load custom units from a given path.

    This function loads custom units of a specified type from a given path within a scenario, adding them to the world environment for simulation.

    Args:
        world (World): An instance of the World class representing the simulation environment.
        inputs_path (str): The path to the folder containing input files necessary for the custom units.
        scenario (str): The name of the scenario from which the custom units are to be loaded.
        file_name (str): The name of the file containing the custom units.
        unit_type (str): The type of the custom units to be loaded.

    Example:
        >>> load_custom_units(
            world=world,
            inputs_path="/path/to/inputs",
            scenario="scenario_name",
            file_name="custom_units.csv",
            unit_type="custom_type"
        )

    Notes:
        - The function loads custom units from the specified file within the given scenario and adds them to the world environment for simulation.
        - If the specified custom units file is not found, a warning is logged.
        - Each unique unit operator in the custom units is added to the world's unit operators.
        - The custom units are added to the world environment based on their type for use in simulations.
    """
    world.loop.run_until_complete(
        async_load_custom_units(
            world=world,
            inputs_path=inputs_path,
            scenario=scenario,
            file_name=file_name,
            unit_type=unit_type,
        )
    )


def run_learning(
    world: World,
    inputs_path: str,
    scenario: str,
    study_case: str,
    verbose: bool = False,
) -> None:
    """
    Train Deep Reinforcement Learning (DRL) agents to act in a simulated market environment.

    This function runs multiple episodes of simulation to train DRL agents, performs evaluation, and saves the best runs. It maintains the buffer and learned agents in memory to avoid resetting them with each new run.

    Args:
        world (World): An instance of the World class representing the simulation environment.
        inputs_path (str): The path to the folder containing input files necessary for the simulation.
        scenario (str): The name of the scenario for the simulation.
        study_case (str): The specific study case for the simulation.

    Note:
        - The function uses a ReplayBuffer to store experiences for training the DRL agents.
        - It iterates through training episodes, updating the agents and evaluating their performance at regular intervals.
        - Initial exploration is active at the beginning and is disabled after a certain number of episodes to improve the performance of DRL algorithms.
        - Upon completion of training, the function performs an evaluation run using the best policy learned during training.
        - The best policies are chosen based on the average reward obtained during the evaluation runs, and they are saved for future use.
    """
    from assume.reinforcement_learning.buffer import ReplayBuffer

    if not verbose:
        logger.setLevel(logging.WARNING)

    # remove csv path so that nothing is written while learning
    temp_csv_path = world.export_csv_path
    world.export_csv_path = ""

    # initialize policies already here to set the obs_dim and act_dim in the learning role
    actors_and_critics = None
    world.learning_role.initialize_policy(actors_and_critics=actors_and_critics)
    world.output_role.del_similar_runs()

    # check if we already stored policies for this simualtion
    save_path = world.learning_config["trained_policies_save_path"]

    if Path(save_path).is_dir():
        # we are in learning mode and about to train new policies, which might overwrite existing ones
        accept = input(
            f"{save_path=} exists - should we overwrite current learnings? (y/N)"
        )
        if not accept.lower().startswith("y"):
            # stop here - do not start learning or save anything
            raise AssumeException("don't overwrite existing strategies")

    # -----------------------------------------
    # Information That needs to be stored across episodes, aka one simulation run
<<<<<<< HEAD

    inter_episodic_data = {
        "buffer": ReplayBuffer(
            buffer_size=int(world.learning_config.get("replay_buffer_size", 5e5)),
            obs_dim=world.learning_role.obs_dim,
            act_dim=world.learning_role.act_dim,
            n_rl_units=len(world.learning_role.rl_strats),
            device=world.learning_role.device,
            float_type=world.learning_role.float_type,
        ),
        "actors_and_critics": None,
        "max_eval": defaultdict(lambda: -1e9),
        "all_eval": defaultdict(list),
        "avg_rewards": [],
        "episodes_done": 0,
        "eval_episodes_done": 0,
    }

=======
    buffer = ReplayBuffer(
        buffer_size=int(world.learning_config.get("replay_buffer_size", 5e5)),
        obs_dim=world.learning_role.rl_algorithm.obs_dim,
        act_dim=world.learning_role.rl_algorithm.act_dim,
        n_rl_units=len(world.learning_role.rl_strats),
        device=world.learning_role.device,
        float_type=world.learning_role.float_type,
    )
    actors_and_critics = None
    max_eval = defaultdict(lambda: -1e9)
    all_eval = defaultdict(list)
    avg_eval = []
>>>>>>> d95f181e
    # -----------------------------------------

    validation_interval = min(
        world.learning_role.training_episodes,
        world.learning_config.get("validation_episodes_interval", 5),
    )

    eval_episode = 1

    for episode in tqdm(
        range(1, world.learning_role.training_episodes + 1),
        desc="Training Episodes",
    ):
        # TODO normally, loading twice should not create issues, somehow a scheduling issue is raised currently
        if episode != 1:
            load_scenario_folder(
                world,
                inputs_path,
                scenario,
                study_case,
                episode=episode,
            )

        # -----------------------------------------
        # Give the newly initliazed learning role the needed information across episodes
        world.learning_role.load_inter_episodic_data(inter_episodic_data)

        if episode > world.learning_role.episodes_collecting_initial_experience:
            world.learning_role.turn_off_initial_exploration()

        world.run()

        inter_episodic_data = world.learning_role.dump_inter_episodic_data()

        # evaluation run:
        if (
            episode % validation_interval == 0
            and episode > world.learning_role.episodes_collecting_initial_experience
        ):
            world.reset()

            # load evaluation run
            load_scenario_folder(
                world,
                inputs_path,
                scenario,
                study_case,
                perform_evaluation=True,
                eval_episode=eval_episode,
            )

            world.learning_role.load_inter_episodic_data(inter_episodic_data)

            world.run()

            total_rewards = world.output_role.get_sum_reward()
            avg_reward = np.mean(total_rewards)
            # check reward improvement in evaluation run
            # and store best run in eval folder
            terminate = world.learning_role.compare_and_save_policies(
                {"avg_reward": avg_reward}
            )

            inter_episodic_data = world.learning_role.dump_inter_episodic_data()

            # if we have not improved in the last x evaluations, we stop
            if terminate:
                break

            eval_episode += 1
        world.reset()

        # in load_scenario_folder_async, we initiate new container and kill old if present
        # as long as we do not skip setup container should be handled correctly
        # if enough initial experience was collected according to specifications in learning config
        # turn off initial exploration and go into full learning mode
        if episode >= world.learning_role.episodes_collecting_initial_experience:
            world.learning_role.turn_off_initial_exploration()

        # container shutdown implicitly with new initialisation
    logger.info("################")
    logger.info("Training finished, Start evaluation run")
    world.export_csv_path = temp_csv_path

    # load scenario for evaluation

    load_scenario_folder(
        world,
        inputs_path,
        scenario,
        study_case,
        perform_evaluation=True,
        eval_episode=eval_episode,
        terminate_learning=True,
    )

    world.learning_role.load_inter_episodic_data(inter_episodic_data)


if __name__ == "__main__":
    data = read_grid(Path("examples/inputs/example_01d"))<|MERGE_RESOLUTION|>--- conflicted
+++ resolved
@@ -730,7 +730,6 @@
 
     # -----------------------------------------
     # Information That needs to be stored across episodes, aka one simulation run
-<<<<<<< HEAD
 
     inter_episodic_data = {
         "buffer": ReplayBuffer(
@@ -748,21 +747,7 @@
         "episodes_done": 0,
         "eval_episodes_done": 0,
     }
-
-=======
-    buffer = ReplayBuffer(
-        buffer_size=int(world.learning_config.get("replay_buffer_size", 5e5)),
-        obs_dim=world.learning_role.rl_algorithm.obs_dim,
-        act_dim=world.learning_role.rl_algorithm.act_dim,
-        n_rl_units=len(world.learning_role.rl_strats),
-        device=world.learning_role.device,
-        float_type=world.learning_role.float_type,
-    )
-    actors_and_critics = None
-    max_eval = defaultdict(lambda: -1e9)
-    all_eval = defaultdict(list)
-    avg_eval = []
->>>>>>> d95f181e
+  
     # -----------------------------------------
 
     validation_interval = min(
