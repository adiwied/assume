# SPDX-FileCopyrightText: ASSUME Developers
#
# SPDX-License-Identifier: AGPL-3.0-or-later

<<<<<<< HEAD
from datetime import timedelta
import pandas as pd
=======
from collections.abc import Callable
>>>>>>> 44fb0fce
from datetime import datetime
from typing import TypedDict

import numpy as np
import torch as th


# TD3 and PPO
class ObsActRew(TypedDict):
    observation: list[th.Tensor]
    action: list[th.Tensor]
    reward: list[th.Tensor]


# TD3 and PPO
observation_dict = dict[list[datetime], ObsActRew]

# A schedule takes the remaining progress as input
# and outputs a scalar (e.g. learning rate, action noise scale ...)
Schedule = Callable[[float], float]



# TD3
# Ornstein-Uhlenbeck Noise
# from https://github.com/songrotek/DDPG/blob/master/ou_noise.py
class OUNoise:
    """
    A class that implements Ornstein-Uhlenbeck noise.
    """

    def __init__(self, action_dimension, mu=0, sigma=0.5, theta=0.15, dt=1e-2):
        self.action_dimension = action_dimension
        self.mu = mu
        self.theta = theta
        self.sigma = sigma
        self.dt = dt
        self.noise_prev = np.zeros(self.action_dimension)
        self.noise_prev = (
            self.initial_noise
            if self.initial_noise is not None
            else np.zeros(self.action_dimension)
        )

    def noise(self):
        noise = (
            self.noise_prev
            + self.theta * (self.mu - self.noise_prev) * self.dt
            + self.sigma
            * np.sqrt(self.dt)
            * np.random.normal(size=self.action_dimension)
        )
        self.noise_prev = noise

        return noise


# TD3
class NormalActionNoise:
    """
    A gaussian action noise
    """

    def __init__(self, action_dimension, mu=0.0, sigma=0.1, scale=1.0, dt=0.9998):
        self.act_dimension = action_dimension
        self.mu = mu
        self.sigma = sigma
        self.scale = scale
        self.dt = dt

    def noise(self):
        noise = (
            self.dt
            * self.scale
            * np.random.normal(self.mu, self.sigma, self.act_dimension)
        )
        return noise

    def update_noise_decay(self, updated_decay: float):
        self.dt = updated_decay


# TD3
def polyak_update(params, target_params, tau: float):
    """
    Perform a Polyak average update on ``target_params`` using ``params``:
    target parameters are slowly updated towards the main parameters.
    ``tau``, the soft update coefficient controls the interpolation:
    ``tau=1`` corresponds to copying the parameters to the target ones whereas nothing happens when ``tau=0``.
    The Polyak update is done in place, with ``no_grad``, and therefore does not create intermediate tensors,
    or a computation graph, reducing memory cost and improving performance.  We scale the target params
    by ``1-tau`` (in-place), add the new weights, scaled by ``tau`` and store the result of the sum in the target
    params (in place).
    See https://github.com/DLR-RM/stable-baselines3/issues/93

    Args:
        params: parameters to use to update the target params
        target_params: parameters to update
        tau: the soft update coefficient ("Polyak update", between 0 and 1)
    """
    with th.no_grad():
        # zip does not raise an exception if length of parameters does not match.
        for param, target_param in zip(params, target_params):
            target_param.data.mul_(1 - tau)
            th.add(target_param.data, param.data, alpha=tau, out=target_param.data)


<<<<<<< HEAD
def collect_obs_for_central_critic(
    states: th.Tensor, i: int, obs_dim: int, unique_obs_dim: int, batch_size: int   
) -> th.Tensor:
    """
    This function samels the observations from allagents for the central critic. 
    In detail it takes all actions and concates all unique_obs of the agents and one time the similar observations. 

    Args:
        actions (th.Tensor): The actions
        n_agents (int): Number of agents
        n_actions (int): Number of actions

    Returns:
        th.Tensor: The sampled actions
    """
    # Sample actions for the central critic

    # this takes the unique observations from all other agents assuming that
    # the unique observations are at the end of the observation vector
    temp = th.cat(
        (
            states[:, :i, obs_dim - unique_obs_dim :].reshape(
                batch_size, -1
            ),
            states[
                :, i + 1 :, obs_dim - unique_obs_dim :
            ].reshape(batch_size, -1),
        ),
        axis=1,
    )

    # the final all_states vector now contains the current agent's observation
    # and the unique observations from all other agents
    all_states = th.cat(
        (states[:, i, :].reshape(batch_size, -1), temp), axis=1
    ).view(batch_size, -1)


    return all_states

# # For non-dynamic PPO buffer size calculation (remove if buffer stays dynamic)
# def convert_to_timedelta(time_str):
#     # Wenn bereits ein Timedelta-Objekt, direkt zurückgeben
#     if isinstance(time_str, pd.Timedelta):
#         return time_str

#     # Extrahiere den Zeitwert und die Einheit aus dem String
#     time_value, time_unit = int(time_str[:-1]), time_str[-1]
    
#     if time_unit == 'h':
#         return timedelta(hours=time_value)
#     elif time_unit == 'd':
#         return timedelta(days=time_value)
#     elif time_unit == 'm':
#         return timedelta(minutes=time_value)
#     else:
#         raise ValueError(f"Unsupported time unit: {time_unit}")

# # For non-dynamic PPO buffer size calculation (remove if buffer stays dynamic)
# def calculate_total_timesteps_per_episode(start_date, end_date, time_step):
#     # Wenn start_date und end_date bereits Timestamps sind, direkt nutzen
#     if isinstance(start_date, str):
#         start_dt = datetime.strptime(start_date, "%Y-%m-%d %H:%M")
#     else:
#         start_dt = start_date

#     if isinstance(end_date, str):
#         end_dt = datetime.strptime(end_date, "%Y-%m-%d %H:%M")
#     else:
#         end_dt = end_date
    
#     # Berechne den gesamten Zeitraum
#     total_time = end_dt - start_dt
    
#     # Konvertiere time_step in ein timedelta-Objekt, wenn es kein Timedelta ist
#     time_step_td = convert_to_timedelta(time_step)
    
#     # Berechne die Gesamtanzahl der Zeitschritte für die gesamte Dauer
#     total_timesteps = total_time // time_step_td
    
#     # print("Total timesteps:")
#     # print(total_timesteps)

#     return total_timesteps

=======
def linear_schedule_func(
    start: float, end: float = 0, end_fraction: float = 1
) -> Schedule:
    """
    Create a function that interpolates linearly between start and end
    between ``progress_remaining`` = 1 and ``progress_remaining`` = 1 - ``end_fraction``.

    Args:
        start: value to start with if ``progress_remaining`` = 1
        end: value to end with if ``progress_remaining`` = 0
        end_fraction: fraction of ``progress_remaining``
            where end is reached e.g 0.1 then end is reached after 10%
            of the complete training process.

    Returns:
        Linear schedule function.

    Note:
        Adapted from SB3: https://github.com/DLR-RM/stable-baselines3/blob/512eea923afad6f6da4bb53d72b6ea4c6d856e59/stable_baselines3/common/utils.py#L100

    """

    def func(progress_remaining: float) -> float:
        if (1 - progress_remaining) > end_fraction:
            return end
        else:
            return start + (1 - progress_remaining) * (end - start) / end_fraction

    return func


def constant_schedule(val: float) -> Schedule:
    """
    Create a function that returns a constant. It is useful for learning rate schedule (to avoid code duplication)

    Args:
        val: constant value
    Returns:
        Constant schedule function.

    Note:
        From SB3: https://github.com/DLR-RM/stable-baselines3/blob/512eea923afad6f6da4bb53d72b6ea4c6d856e59/stable_baselines3/common/utils.py#L124

    """

    def func(_):
        return val

    return func
>>>>>>> 44fb0fce
<|MERGE_RESOLUTION|>--- conflicted
+++ resolved
@@ -2,12 +2,9 @@
 #
 # SPDX-License-Identifier: AGPL-3.0-or-later
 
-<<<<<<< HEAD
+from collections.abc import Callable
 from datetime import timedelta
 import pandas as pd
-=======
-from collections.abc import Callable
->>>>>>> 44fb0fce
 from datetime import datetime
 from typing import TypedDict
 
@@ -115,7 +112,57 @@
             th.add(target_param.data, param.data, alpha=tau, out=target_param.data)
 
 
-<<<<<<< HEAD
+def linear_schedule_func(
+    start: float, end: float = 0, end_fraction: float = 1
+) -> Schedule:
+    """
+    Create a function that interpolates linearly between start and end
+    between ``progress_remaining`` = 1 and ``progress_remaining`` = 1 - ``end_fraction``.
+
+    Args:
+        start: value to start with if ``progress_remaining`` = 1
+        end: value to end with if ``progress_remaining`` = 0
+        end_fraction: fraction of ``progress_remaining``
+            where end is reached e.g 0.1 then end is reached after 10%
+            of the complete training process.
+
+    Returns:
+        Linear schedule function.
+
+    Note:
+        Adapted from SB3: https://github.com/DLR-RM/stable-baselines3/blob/512eea923afad6f6da4bb53d72b6ea4c6d856e59/stable_baselines3/common/utils.py#L100
+
+    """
+
+    def func(progress_remaining: float) -> float:
+        if (1 - progress_remaining) > end_fraction:
+            return end
+        else:
+            return start + (1 - progress_remaining) * (end - start) / end_fraction
+
+    return func
+
+
+def constant_schedule(val: float) -> Schedule:
+    """
+    Create a function that returns a constant. It is useful for learning rate schedule (to avoid code duplication)
+
+    Args:
+        val: constant value
+    Returns:
+        Constant schedule function.
+
+    Note:
+        From SB3: https://github.com/DLR-RM/stable-baselines3/blob/512eea923afad6f6da4bb53d72b6ea4c6d856e59/stable_baselines3/common/utils.py#L124
+
+    """
+
+    def func(_):
+        return val
+
+    return func
+
+
 def collect_obs_for_central_critic(
     states: th.Tensor, i: int, obs_dim: int, unique_obs_dim: int, batch_size: int   
 ) -> th.Tensor:
@@ -156,99 +203,4 @@
 
     return all_states
 
-# # For non-dynamic PPO buffer size calculation (remove if buffer stays dynamic)
-# def convert_to_timedelta(time_str):
-#     # Wenn bereits ein Timedelta-Objekt, direkt zurückgeben
-#     if isinstance(time_str, pd.Timedelta):
-#         return time_str
-
-#     # Extrahiere den Zeitwert und die Einheit aus dem String
-#     time_value, time_unit = int(time_str[:-1]), time_str[-1]
-    
-#     if time_unit == 'h':
-#         return timedelta(hours=time_value)
-#     elif time_unit == 'd':
-#         return timedelta(days=time_value)
-#     elif time_unit == 'm':
-#         return timedelta(minutes=time_value)
-#     else:
-#         raise ValueError(f"Unsupported time unit: {time_unit}")
-
-# # For non-dynamic PPO buffer size calculation (remove if buffer stays dynamic)
-# def calculate_total_timesteps_per_episode(start_date, end_date, time_step):
-#     # Wenn start_date und end_date bereits Timestamps sind, direkt nutzen
-#     if isinstance(start_date, str):
-#         start_dt = datetime.strptime(start_date, "%Y-%m-%d %H:%M")
-#     else:
-#         start_dt = start_date
-
-#     if isinstance(end_date, str):
-#         end_dt = datetime.strptime(end_date, "%Y-%m-%d %H:%M")
-#     else:
-#         end_dt = end_date
-    
-#     # Berechne den gesamten Zeitraum
-#     total_time = end_dt - start_dt
-    
-#     # Konvertiere time_step in ein timedelta-Objekt, wenn es kein Timedelta ist
-#     time_step_td = convert_to_timedelta(time_step)
-    
-#     # Berechne die Gesamtanzahl der Zeitschritte für die gesamte Dauer
-#     total_timesteps = total_time // time_step_td
-    
-#     # print("Total timesteps:")
-#     # print(total_timesteps)
-
-#     return total_timesteps
-
-=======
-def linear_schedule_func(
-    start: float, end: float = 0, end_fraction: float = 1
-) -> Schedule:
-    """
-    Create a function that interpolates linearly between start and end
-    between ``progress_remaining`` = 1 and ``progress_remaining`` = 1 - ``end_fraction``.
-
-    Args:
-        start: value to start with if ``progress_remaining`` = 1
-        end: value to end with if ``progress_remaining`` = 0
-        end_fraction: fraction of ``progress_remaining``
-            where end is reached e.g 0.1 then end is reached after 10%
-            of the complete training process.
-
-    Returns:
-        Linear schedule function.
-
-    Note:
-        Adapted from SB3: https://github.com/DLR-RM/stable-baselines3/blob/512eea923afad6f6da4bb53d72b6ea4c6d856e59/stable_baselines3/common/utils.py#L100
-
-    """
-
-    def func(progress_remaining: float) -> float:
-        if (1 - progress_remaining) > end_fraction:
-            return end
-        else:
-            return start + (1 - progress_remaining) * (end - start) / end_fraction
-
-    return func
-
-
-def constant_schedule(val: float) -> Schedule:
-    """
-    Create a function that returns a constant. It is useful for learning rate schedule (to avoid code duplication)
-
-    Args:
-        val: constant value
-    Returns:
-        Constant schedule function.
-
-    Note:
-        From SB3: https://github.com/DLR-RM/stable-baselines3/blob/512eea923afad6f6da4bb53d72b6ea4c6d856e59/stable_baselines3/common/utils.py#L124
-
-    """
-
-    def func(_):
-        return val
-
-    return func
->>>>>>> 44fb0fce
+
