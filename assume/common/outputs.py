--- conflicted
+++ resolved
@@ -66,10 +66,7 @@
         self.learning_mode = learning_mode
         self.evaluation_mode = evaluation_mode
 
-<<<<<<< HEAD
-=======
         # get episode number if in learning or evaluation mode
->>>>>>> 588f56bb
         self.episode = None
         if self.learning_mode or self.evaluation_mode:
             episode = self.simulation_id.split("_")[-1]
@@ -405,27 +402,13 @@
                 logger.error("could not read query: %s", e)
                 continue
 
-<<<<<<< HEAD
-        if self.learning_mode:
-            queries.extend(self.learning_queries())
-=======
             dfs.append(df)
->>>>>>> 588f56bb
 
         # remove all empty dataframes
         dfs = [df for df in dfs if not df.empty]
         if not dfs:
             return
 
-<<<<<<< HEAD
-    def learning_queries(self):
-        queries = [
-            f"SELECT 'sum_reward' as variable, simulation as ident, sum(reward) as value FROM rl_params WHERE episode='{self.episode}' AND simulation='{self.simulation_id}' GROUP BY simulation",
-            f"SELECT 'sum_regret' as variable, simulation as ident, sum(regret) as value FROM rl_params WHERE episode='{self.episode}' AND simulation='{self.simulation_id}' GROUP BY simulation",
-            f"SELECT 'sum_profit' as variable, simulation as ident, sum(profit) as value FROM rl_params WHERE episode='{self.episode}' AND simulation='{self.simulation_id}' GROUP BY simulation",
-        ]
-        return queries
-=======
         df = pd.concat(dfs)
         df.reset_index()
         df["simulation"] = self.simulation_id
@@ -442,7 +425,6 @@
         if self.db is not None and not df.empty:
             with self.db.begin() as db:
                 df.to_sql("kpis", self.db, if_exists="append", index=None)
->>>>>>> 588f56bb
 
     def get_sum_reward(self):
         """
