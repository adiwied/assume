import pandas as pd

from assume.common.market_objects import MarketConfig, Product
from assume.strategies.base_strategy import BaseStrategy
from assume.units.base_unit import BaseUnit, SupportsMinMax


class flexableEOM(BaseStrategy):
    def __init__(self, *args, **kwargs):
        super().__init__(*args, **kwargs)

        # check if kwargs contains eom_foresight argument
        self.foresight = pd.Timedelta(kwargs.get("eom_foresight", "12h"))
        self.current_time = None

    def calculate_bids(
        self,
        unit: SupportsMinMax,
        market_config: MarketConfig,
        product_tuples: list[Product],
        **kwargs,
    ):
        bid_quantity_inflex, bid_price_inflex = 0, 0
        bid_quantity_flex, bid_price_flex = 0, 0

        # TODO only works for single bids for now
        # should work with all other bids too
        start = product_tuples[0][0]
        end = product_tuples[0][1]

        # not adjusted for ramp up speed
        min_power, max_power = unit.calculate_min_max_power(start, end)
        bid_quantity_inflex = min_power

        # =============================================================================
        # Powerplant is either on, or is able to turn on
        # Calculating possible bid amount and cost
        # =============================================================================
        current_power = unit.outputs["energy"].at[start]
        marginal_cost_mr = unit.calculate_marginal_cost(
            start, current_power + bid_quantity_inflex
        )
        marginal_cost_flex = unit.calculate_marginal_cost(
            start, current_power + max_power
        )
        self.current_time = start

        # =============================================================================
        # Calculating possible price
        # =============================================================================
        if unit.current_status:
            bid_price_inflex = self.calculate_EOM_price_if_on(
                unit, marginal_cost_mr, bid_quantity_inflex
            )
        else:
            bid_price_inflex = self.calculate_EOM_price_if_off(
                unit, marginal_cost_flex, bid_quantity_inflex
            )

        if unit.outputs["heat"][self.current_time] > 0:
            power_loss_ratio = (
                unit.outputs["power_loss"][self.current_time]
                / unit.outputs["heat"][self.current_time]
            )
        else:
            power_loss_ratio = 0.0

        # Flex-bid price formulation
        if unit.current_status:
            bid_quantity_flex = max_power - bid_quantity_inflex
            bid_price_flex = (1 - power_loss_ratio) * marginal_cost_flex

        bids = [
            {"price": bid_price_inflex, "volume": bid_quantity_inflex},
            {"price": bid_price_flex, "volume": bid_quantity_flex},
        ]

        return bids

    def calculate_EOM_price_if_off(self, unit, marginal_cost_mr, bid_quantity_inflex):
        # The powerplant is currently off and calculates a startup markup as an extra
        # to the marginal cost
        # Calculating the average uninterrupted operating period
        av_operating_time = max(
            unit.mean_market_success, unit.min_operating_time, 1
        )  # 1 prevents division by 0

        starting_cost = self.get_starting_costs(time=unit.current_down_time, unit=unit)
        if bid_quantity_inflex == 0:
            markup = starting_cost / av_operating_time
        else:
            markup = starting_cost / av_operating_time / bid_quantity_inflex

        bid_price_inflex = min(marginal_cost_mr + markup, 3000.0)

        return bid_price_inflex

    def calculate_EOM_price_if_on(self, unit, marginal_cost_flex, bid_quantity_inflex):
        """
        Check the description provided by Thomas in last version, the average downtime is not available
        """
        if bid_quantity_inflex == 0:
            return 0

        t = self.current_time
        min_down_time = max(unit.min_down_time, 1)

        starting_cost = self.get_starting_costs(time=min_down_time, unit=unit)

        price_reduction_restart = starting_cost / min_down_time / bid_quantity_inflex

        if unit.outputs["heat"][t] > 0:
            heat_gen_cost = (
                unit.outputs["heat"][t] * (unit.fuel_price["natural gas"][t] / 0.9)
            ) / bid_quantity_inflex
        else:
            heat_gen_cost = 0.0

        possible_revenue = get_specific_revenue(
            unit=unit,
            marginal_cost=marginal_cost_flex,
            current_time=self.current_time,
            foresight=self.foresight,
        )
        if possible_revenue >= 0 and unit.price_forecast[t] < marginal_cost_flex:
            marginal_cost_flex = 0

        bid_price_inflex = max(
            -price_reduction_restart - heat_gen_cost + marginal_cost_flex,
            -499.00,
        )

        return bid_price_inflex

    def get_starting_costs(self, time, unit):
        if time < unit.downtime_hot_start:
            return unit.hot_start_cost

        elif time < unit.downtime_warm_start:
            return unit.warm_start_cost

        else:
            return unit.cold_start_cost


class flexablePosCRM(BaseStrategy):
    def __init__(self, *args, **kwargs):
        super().__init__(*args, **kwargs)

        # check if kwargs contains crm_foresight argument
        self.foresight = pd.Timedelta(kwargs.get("crm_foresight", "4h"))

        self.current_time = None

    def calculate_bids(
        self,
        unit: BaseUnit,
        market_config: MarketConfig,
        product_tuples: list[Product],
        **kwargs,
    ):
        start = product_tuples[0][0]
        end = product_tuples[0][1]
        self.current_time = start
        min_power, max_power = unit.calculate_min_max_power(start, end)
        marginal_cost = 0

        previous_power = unit.get_output_before(start)
        # calculate pos reserve volume
        bid_quantity = min(max_power - previous_power, unit.ramp_up)
        if bid_quantity == 0:
            return []

<<<<<<< HEAD
        # Specific revenue if power was offered on the energy marke
=======
        marginal_cost = operational_window["states"]["pos_reserve"]["cost"]

        # Specific revenue if power was offered on the energy market
>>>>>>> 4126b97b
        specific_revenue = get_specific_revenue(
            unit=unit,
            marginal_cost=marginal_cost,
            current_time=self.current_time,
            foresight=self.foresight,
        )

        if specific_revenue >= 0:
            capacity_price = specific_revenue
        else:
            capacity_price = abs(specific_revenue) * unit.min_power / bid_quantity

        energy_price = marginal_cost

        if market_config.product_type == "capacity_pos":
            bids = [
                {"price": capacity_price, "volume": bid_quantity},
            ]
        elif market_config.product_type == "energy_pos":
            bids = [
                {"price": energy_price, "volume": bid_quantity},
            ]
        else:
            raise ValueError(
                f"Product {market_config.product_type} is not supported by this strategy."
            )

        return bids


class flexableNegCRM(BaseStrategy):
    def __init__(self, *args, **kwargs):
        super().__init__(*args, **kwargs)

        # check if kwargs contains crm_foresight argument
        self.foresight = pd.Timedelta(kwargs.get("crm_foresight", "4h"))

        self.current_time = None

    def calculate_bids(
        self,
        unit: BaseUnit,
        market_config: MarketConfig,
        product_tuples: list[Product],
        **kwargs,
    ):
        start = product_tuples[0][0]
        end = product_tuples[0][1]
        self.current_time = start
        min_power, max_power = unit.calculate_min_max_power(start, end)
        marginal_cost = 0

        previous_power = unit.get_output_before(start)
        bid_quantity = max(0, min(previous_power - min_power, unit.ramp_down))
        if bid_quantity == 0:
            return []

        marginal_cost = unit.calculate_marginal_cost(start, previous_power - min_power)

        # Specific revenue if power was offered on the energy marke
        specific_revenue = get_specific_revenue(
            unit=unit,
            marginal_cost=marginal_cost,
            current_time=self.current_time,
            foresight=self.foresight,
        )

        if specific_revenue < 0:
            capacity_price = (
                abs(specific_revenue) * (unit.min_power + bid_quantity) / bid_quantity
            )
        else:
            capacity_price = 0.0

        energy_price = marginal_cost * (-1)

        if market_config.product_type == "capacity_neg":
            bids = [
                {"price": capacity_price, "volume": bid_quantity},
            ]
        elif market_config.product_type == "energy_neg":
            bids = [
                {"price": energy_price, "volume": bid_quantity},
            ]
        else:
            raise ValueError(
                f"Product {market_config.product_type} is not supported by this strategy."
            )

        return bids


def get_specific_revenue(
    unit,
    marginal_cost,
    current_time,
    foresight,
):
    t = current_time
    price_forecast = []

    if t + foresight > unit.price_forecast.index[-1]:
        price_forecast = unit.price_forecast.loc[t:]
    else:
        price_forecast = unit.price_forecast.loc[t : t + foresight]

    possible_revenue = (price_forecast - marginal_cost).sum()

    return possible_revenue<|MERGE_RESOLUTION|>--- conflicted
+++ resolved
@@ -171,13 +171,7 @@
         if bid_quantity == 0:
             return []
 
-<<<<<<< HEAD
-        # Specific revenue if power was offered on the energy marke
-=======
-        marginal_cost = operational_window["states"]["pos_reserve"]["cost"]
-
         # Specific revenue if power was offered on the energy market
->>>>>>> 4126b97b
         specific_revenue = get_specific_revenue(
             unit=unit,
             marginal_cost=marginal_cost,
