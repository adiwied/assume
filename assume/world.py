import asyncio
import logging

from datetime import datetime

import nest_asyncio
import pandas as pd
from pathlib import Path
import yaml
from mango import RoleAgent, create_container
from mango.util.clock import ExternalClock
from tqdm import tqdm
from sqlalchemy import create_engine
from sqlalchemy.exc import OperationalError
from sqlalchemy.orm import scoped_session, sessionmaker
from tqdm import tqdm
import time

from assume.common import (
    MarketConfig,
    UnitsOperator,
    WriteOutput, #TODO intialisieren
    load_file,
    make_market_config,
    mango_codec_factory,
)
from assume.markets import MarketRole, pay_as_bid, pay_as_clear
from assume.strategies import NaiveStrategy, flexableEOM
from assume.units import Demand, PowerPlant

logging.basicConfig(level=logging.INFO)
logging.getLogger("mango").setLevel(logging.WARNING)
logging.getLogger("assume").setLevel(logging.INFO)


class World:
    def __init__(
        self,
        ifac_addr: str = "0.0.0.0",
        port: int = 9099,
        database_uri: str = "",
        export_csv_path: str = "",
    ):
        self.logger = logging.getLogger(__name__)
        self.addr = (ifac_addr, port)
<<<<<<< HEAD

        self.export_csv_path=export_csv_path
        #intialize db connection at beginning of simulation
        self.db = scoped_session(sessionmaker(create_engine(database_uri)))
        connected = False
        while not connected:
            try:
                self.db.connection()
                connected = True
                self.logger.info("connected to db")
            except OperationalError:
                self.logger.error(f"could not connect to {database_uri}, trying again")
                time.sleep(2)
        

        
        self.market_operator_agents: dict[str, RoleAgent] = {}
=======
        self.db = None
        if database_uri:
            self.db = scoped_session(sessionmaker(create_engine(database_uri)))
            connected = False
            while not connected:
                try:
                    self.db.connection()
                    connected = True
                    self.logger.info("connected to db")
                except OperationalError:
                    self.logger.error(
                        f"could not connect to {database_uri}, trying again"
                    )
                    time.sleep(2)

        self.export_csv = export_csv

        self.market_operators: dict[str, RoleAgent] = {}
>>>>>>> 73bc1cac
        self.markets: dict[str, MarketConfig] = {}
        self.unit_operators: dict[str, UnitsOperator] = {}

        self.unit_types = {
            "power_plant": PowerPlant,
            "demand": Demand,
        }
        self.bidding_types = {
            "simple": NaiveStrategy,
            "flexable_eom": flexableEOM,
        }
        self.clearing_mechanisms = {
            "pay_as_clear": pay_as_clear,
            "pay_as_bid": pay_as_bid,
        }
        nest_asyncio.apply()
        self.loop = asyncio.get_event_loop()
        asyncio.set_event_loop(self.loop)

    async def setup(
        self,
        start: pd.Timestamp,
    ):
        self.clock = ExternalClock(start.timestamp())
        self.container = await create_container(
            addr=self.addr, clock=self.clock, codec=mango_codec_factory()
        )

    async def async_load_scenario(
        self,
        inputs_path: str,
        scenario: str,
        study_case: str,
    ) -> None:
        """Load a scenario from a given path.

        Args:
            inputs_path (str): Path to the inputs folder.
            scenario (str): Name of the scenario.
            study_case (str): Name of the study case.

        Raises:
            ValueError: If the scenario or study case is not found.

        """



        # load the config file
        path = f"{inputs_path}/{scenario}"
        with open(f"{path}/config.yml", "r") as f:
            config = yaml.safe_load(f)
            config = config[study_case]

        self.start = pd.Timestamp(config["start_date"])
        self.end = pd.Timestamp(config["end_date"])

        self.index = pd.date_range(
            start=self.start,
            end=self.end + pd.Timedelta(hours=4),
            freq=config["time_step"],
        )

        # load the data from the csv files
        # tries to load all files, returns a warning if file does not exist
        # also attempts to resample the inputs if their resolution is higher than user specified time step
        self.logger.info("Loading input data")
        powerplants_df = load_file(path=path, config=config, file_name="powerplants")

        # storage_units_df = load_file(
        #     path=path, config=config, file_name="storage_units"
        # )

        fuel_prices_df = load_file(
            path=path, config=config, file_name="fuel_prices", index=self.index
        )

        demand_df = load_file(
            path=path, config=config, file_name="demand", index=self.index
        )

        vre_df = load_file(
            path=path, config=config, file_name="renewable_generation", index=self.index
        )

        bidding_strategies_df = load_file(
            path=path, config=config, file_name="bidding_strategies"
        )

        # cross_border_flows_df = load_file(
        #     path=path, config=config, file_name="cross_border_flows", index=self.index
        # )

        await self.setup(self.start)

        #read writing properties form config
        simulation_id = config['id']           
        export_csv = config['export_config']['export_csv']
        write_orders_frequency = config['export_config']['write_orders_frequency']
        
        #Add output agent to world
        export_agent = WriteOutput(simulation_id, 
                                   export_csv, 
                                   write_orders_frequency, 
                                   config['start_date'], 
                                   config['end_date'], 
                                   self.db, 
                                   self.export_csv_path)
        export_agent_role = RoleAgent(self.container, suggested_aid="export_agent_1")
        export_agent_role.add_role(export_agent)
        self.db_agent_id = export_agent_role.aid
        self.db_agent_addr = export_agent_role.addr

        for agent in self.container._agents.values():
            agent._role_context.data_dict = {
                "db_agent_id": self.db_agent_id,
                "db_agent_addr": self.db_agent_addr,
            }

        # get the market configt from the config file and add the markets
        self.logger.info("Adding markets")
        for id, market_params in config["markets_config"].items():
            market_config = make_market_config(
                id=id,
                market_params=market_params,
                world_start=self.start,
                world_end=self.end,
            )

            operator_id = str(market_params["operator"])
            if operator_id not in self.market_operators:
                self.add_market_operator(id=operator_id)

            self.add_market(
                market_operator_id=operator_id,
                market_config=market_config,
            )

        # add the unit operators using unique unit operator names in the powerplants csv
        self.logger.info("Adding unit operators")
        for company_name in powerplants_df.unit_operator.unique():
            self.add_unit_operator(id=str(company_name))

        # add the units to corresponsing unit operators
        # if fuel prices are provided, add them to the unit params
        # if vre generation is provided, add them to the vre units
        self.logger.info("Adding power plant units")
        for pp_name, unit_params in powerplants_df.iterrows():
            if (
                bidding_strategies_df is not None
                and pp_name in bidding_strategies_df.index
            ):
                unit_params["bidding_strategies"] = bidding_strategies_df.loc[
                    pp_name
                ].to_dict()
            else:
                self.logger.warning(
                    f"No bidding strategies specified for {pp_name}. Using default strategies."
                )
                unit_params["bidding_strategies"] = {
                    market.product_type: "simple" for market in self.markets.values()
                }

            if (
                fuel_prices_df is not None
                and unit_params["fuel_type"] in fuel_prices_df.columns
            ):
                unit_params["fuel_price"] = fuel_prices_df[unit_params["fuel_type"]]
                unit_params["co2_price"] = fuel_prices_df["co2"]

            if vre_df is not None and pp_name in vre_df.columns:
                unit_params["max_power"] = vre_df[pp_name]

            await self.add_unit(
                id=pp_name,
                unit_type="power_plant",
                unit_operator_id=unit_params["unit_operator"],
                unit_params=unit_params,
            )

        # add the demand unit operators and units
        self.logger.info("Adding demand")
        for demand_name, demand in demand_df.items():
            demand_name = str(demand_name)
            self.add_unit_operator(id=demand_name)
            unit_params = {
                "technology": "inflex_demand",
                "volume": demand,
                "price": 3000.0,
            }

            if (
                bidding_strategies_df is not None
                and demand_name in bidding_strategies_df.index
            ):
                unit_params["bidding_strategies"] = bidding_strategies_df.loc[
                    demand_name
                ].to_dict()
            else:
                self.logger.warning(
                    f"No bidding strategies specified for {demand_name}. Using default strategies."
                )
                unit_params["bidding_strategies"] = {"energy": "simple"}

            await self.add_unit(
                id=demand_name,
                unit_type="demand",
                unit_operator_id=demand_name,
                unit_params=unit_params,
            )

    def add_unit_operator(
        self,
        id: str,
    ) -> None:
        """
        Create and add a new unit operator to the world.

        Params
        ------
        id: str or int

        """
        units_operator = UnitsOperator(available_markets=list(self.markets.values()))
        # creating a new role agent and apply the role of a unitsoperator
        unit_operator_role = RoleAgent(self.container, suggested_aid=f"{id}")
        unit_operator_role.add_role(units_operator)


        # add the current unitsoperator to the list of operators currently existing
        self.unit_operators[id] = units_operator

    async def add_unit(
        self,
        id: str,
        unit_type: str,
        unit_operator_id: str,
        unit_params: dict,
    ) -> None:
        """
        Create and add a new unit to the world.

        Params
        ------
        id: str
        unit_type: str
        unit_operator_id: str
        unit_params: dict

        """

        # provided unit type does not exist yet
        unit_class = self.unit_types.get(unit_type)
        if unit_class is None:
            raise ValueError(f"invalid unit type {unit_type}")

        for product_type, strategy in unit_params["bidding_strategies"].items():
            try:
                unit_params["bidding_strategies"][product_type] = self.bidding_types[
                    strategy
                ]()
            except KeyError as e:
                self.logger.error(f"Invalid bidding strategy {strategy}")
                raise e

        # create unit within the unit operator its associated with
        await self.unit_operators[unit_operator_id].add_unit(
            id=id,
            unit_type=unit_type,
            unit_class=unit_class,
            unit_params=unit_params,
            index=self.index,
        )

        

    def add_market_operator(
        self,
        id: str,
    ):
        """
        creates the market operator/s

        Params
        ------
        id = int
             market operator id is associated with the market its participating
        """
        self.market_operators[id] = RoleAgent(
            self.container,
            suggested_aid=id,
        )
        self.market_operators[id].markets = []

    def add_market(
        self,
        market_operator_id: str,
        market_config: MarketConfig,
    ):
        """
        including the markets in the market container

        Params
        ------
        id = int
             ID of the operator
        marketconfig =
             describes the configuration of a market
        """
        if isinstance(market_config.market_mechanism, str):
            if strategy := self.clearing_mechanisms.get(market_config.market_mechanism):
                market_config.market_mechanism = strategy

            else:
                raise Exception(f"invalid strategy {market_config.market_mechanism}")

        market_operator = self.market_operators.get(market_operator_id)

        if not market_operator:
            raise Exception(f"no market operator {market_operator_id}")

        market_operator.add_role(MarketRole(market_config))
        market_operator.markets.append(market_config)
        self.markets[f"{market_config.name}"] = market_config

    async def step(self):
        next_activity = self.clock.get_next_activity()
        if not next_activity:
            self.logger.info("simulation finished - no schedules left")
            self.clock.set_time(self.end.timestamp())
            return None
        delta = next_activity - self.clock.time
        self.clock.set_time(next_activity)
        return delta

    async def run_simulation(self):
        # agent is implicit added to self.container._agents

        total = self.end.timestamp() - self.start.timestamp()
        pbar = tqdm(total=total)
        while self.clock.time < self.end.timestamp():
            await asyncio.sleep(0)
            delta = await self.step()
            if delta:
                pbar.update(delta)
                pbar.set_description(
                    f"{datetime.fromtimestamp(self.clock.time)}", refresh=False
                )
        pbar.close()
        await self.container.shutdown()

    def load_scenario(
        self,
        inputs_path: str,
        scenario: str,
        study_case: str,
    ):
        


        return self.loop.run_until_complete(
            self.async_load_scenario(
                inputs_path,
                scenario,
                study_case,
            )
        )

    def run(self):
        return self.loop.run_until_complete(self.run_simulation())<|MERGE_RESOLUTION|>--- conflicted
+++ resolved
@@ -43,26 +43,9 @@
     ):
         self.logger = logging.getLogger(__name__)
         self.addr = (ifac_addr, port)
-<<<<<<< HEAD
 
         self.export_csv_path=export_csv_path
         #intialize db connection at beginning of simulation
-        self.db = scoped_session(sessionmaker(create_engine(database_uri)))
-        connected = False
-        while not connected:
-            try:
-                self.db.connection()
-                connected = True
-                self.logger.info("connected to db")
-            except OperationalError:
-                self.logger.error(f"could not connect to {database_uri}, trying again")
-                time.sleep(2)
-        
-
-        
-        self.market_operator_agents: dict[str, RoleAgent] = {}
-=======
-        self.db = None
         if database_uri:
             self.db = scoped_session(sessionmaker(create_engine(database_uri)))
             connected = False
@@ -72,15 +55,10 @@
                     connected = True
                     self.logger.info("connected to db")
                 except OperationalError:
-                    self.logger.error(
-                        f"could not connect to {database_uri}, trying again"
-                    )
+                    self.logger.error(f"could not connect to {database_uri}, trying again")
                     time.sleep(2)
 
-        self.export_csv = export_csv
-
         self.market_operators: dict[str, RoleAgent] = {}
->>>>>>> 73bc1cac
         self.markets: dict[str, MarketConfig] = {}
         self.unit_operators: dict[str, UnitsOperator] = {}
 
@@ -177,17 +155,17 @@
         await self.setup(self.start)
 
         #read writing properties form config
-        simulation_id = config['id']           
+        simulation_id = config['id']
         export_csv = config['export_config']['export_csv']
         write_orders_frequency = config['export_config']['write_orders_frequency']
-        
+
         #Add output agent to world
-        export_agent = WriteOutput(simulation_id, 
-                                   export_csv, 
-                                   write_orders_frequency, 
-                                   config['start_date'], 
-                                   config['end_date'], 
-                                   self.db, 
+        export_agent = WriteOutput(simulation_id,
+                                   export_csv,
+                                   write_orders_frequency,
+                                   config['start_date'],
+                                   config['end_date'],
+                                   self.db,
                                    self.export_csv_path)
         export_agent_role = RoleAgent(self.container, suggested_aid="export_agent_1")
         export_agent_role.add_role(export_agent)
@@ -355,7 +333,7 @@
             index=self.index,
         )
 
-        
+
 
     def add_market_operator(
         self,
@@ -438,7 +416,7 @@
         scenario: str,
         study_case: str,
     ):
-        
+
 
 
         return self.loop.run_until_complete(
