--- conflicted
+++ resolved
@@ -55,13 +55,10 @@
         "scenario": "example_04",
         "study_case": "base_case_steel_plant_2019",
     },
-<<<<<<< HEAD
     "small_with_building": {
         "scenario": "example_05",
         "study_case": "base_case_building_2019",
     },
-=======
->>>>>>> 8b7d0761
     "large_2019_eom": {"scenario": "example_02", "study_case": "base_case_2019"},
     "large_2019_eom_crm": {
         "scenario": "example_02",
@@ -88,11 +85,7 @@
     - timescale: with database and grafana (note: you need docker installed)
     """
     data_format = "local_db"  # "local_db" or "timescale"
-<<<<<<< HEAD
-    example = "small_with_building"
-=======
-    example = "small_with_steel_plant"
->>>>>>> 8b7d0761
+    example = "small"
 
     if data_format == "local_db":
         db_uri = f"sqlite:///./examples/local_db/assume_db_{example}.db"
