--- conflicted
+++ resolved
@@ -104,10 +104,6 @@
     - local_db: without database and grafana
     - timescale: with database and grafana (note: you need docker installed)
     """
-<<<<<<< HEAD
-    data_format = "timescale"  # "local_db" or "timescale"
-    example = "small_learning_1"
-=======
 
     # select to store the simulation results in a local database or in timescale
     # when using timescale, you need to have docker installed and can access the grafana dashboard
@@ -115,7 +111,6 @@
 
     # select the example to run from the available examples above
     example = "small"
->>>>>>> 44fb0fce
 
     if data_format == "local_db":
         db_uri = "sqlite:///./examples/local_db/assume_db.db"
