# %%
import logging
import os

from assume import World, load_scenario_folder

log = logging.getLogger(__name__)

csv_path = "./examples/outputs"
os.makedirs(csv_path, exist_ok=True)

os.makedirs("./examples/local_db", exist_ok=True)

availabe_examples = {
    "small": {"scenario": "example_01a", "study_case": "base"},
    "small_dam": {"scenario": "example_01a", "study_case": "dam"},
    "small_with_opt_clearing": {
        "scenario": "example_01a",
        "study_case": "dam_with_complex_clearing",
    },
    "small_with_vre": {"scenario": "example_01b", "study_case": "base"},
    "small_with_vre_and_storage": {
        "scenario": "example_01c",
        "study_case": "eom_only",
    },
    "small_with_crm": {
        "scenario": "example_01c",
        "study_case": "eom_and_crm",
    },
    "small_with_heatpumps": {
        "scenario": "example_01_heatpumps",
        "study_case": "with_heat_pumps",
    },
    "large_2019_eom": {"scenario": "example_02", "study_case": "base_case_2019"},
    "large_2019_eom_crm": {
        "scenario": "example_02",
        "study_case": "eom_crm_case_2019",
    },
    "large_2019_day_ahead": {
        "scenario": "example_02",
        "study_case": "dam_case_2019",
    },
    "rl": {"scenario": "example_01_rl", "study_case": "base"},
}

# %%
if __name__ == "__main__":
<<<<<<< HEAD
    example = "rl"
=======
    example = "small_with_opt_clearing"
>>>>>>> 8b098af6
    data_format = "timescale"  # "local_db" or "timescale"

    if data_format == "local_db":
        db_uri = f"sqlite:///./examples/local_db/assume_db_{example}.db"
    elif data_format == "timescale":
        db_uri = "postgresql://assume:assume@localhost:5432/assume"

<<<<<<< HEAD
    world = World(database_uri=db_url, export_csv_path=csv_path)

=======
    world = World(database_uri=db_uri, export_csv_path=csv_path)
>>>>>>> 8b098af6
    load_scenario_folder(
        world,
        inputs_path="examples/inputs",
        scenario=availabe_examples[example]["scenario"],
        study_case=availabe_examples[example]["study_case"],
    )
    world.run()<|MERGE_RESOLUTION|>--- conflicted
+++ resolved
@@ -45,11 +45,7 @@
 
 # %%
 if __name__ == "__main__":
-<<<<<<< HEAD
-    example = "rl"
-=======
     example = "small_with_opt_clearing"
->>>>>>> 8b098af6
     data_format = "timescale"  # "local_db" or "timescale"
 
     if data_format == "local_db":
@@ -57,12 +53,7 @@
     elif data_format == "timescale":
         db_uri = "postgresql://assume:assume@localhost:5432/assume"
 
-<<<<<<< HEAD
-    world = World(database_uri=db_url, export_csv_path=csv_path)
-
-=======
     world = World(database_uri=db_uri, export_csv_path=csv_path)
->>>>>>> 8b098af6
     load_scenario_folder(
         world,
         inputs_path="examples/inputs",
