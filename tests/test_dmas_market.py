--- conflicted
+++ resolved
@@ -586,14 +586,6 @@
     accepted_orders, rejected_orders, meta = mr.clear(orderbook, products)
     assert meta[0]["price"] == 0.2
 
-<<<<<<< HEAD
-    # maximum_bid_price should not be too high.. Some floating point issue in pyomo..?
-    # I don't know why this happens
-    simple_dayahead_auction_config.maximum_bid_price = 1e12
-    mr = ComplexDmasClearingRole(simple_dayahead_auction_config)
-    accepted_orders, rejected_orders, meta = mr.clear(orderbook, products)
-    assert meta[0]["price"] == 65
-=======
     """
     the following shows a flaw in the usage of GLPK.
     it does not occur for highs or CBC
@@ -603,5 +595,4 @@
     # simple_dayahead_auction_config.maximum_bid_price = 1e12
     # mr = ComplexDmasClearingRole(simple_dayahead_auction_config)
     # accepted_orders, rejected_orders, meta = mr.clear(orderbook, products)
-    # assert meta[0]["price"] == 65
->>>>>>> 2d91d61b
+    # assert meta[0]["price"] == 65